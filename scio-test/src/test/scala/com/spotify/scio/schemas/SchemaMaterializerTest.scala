--- conflicted
+++ resolved
@@ -78,7 +78,6 @@
     fieldTypes(Schema[java.util.Map[String, String]]).headOption.map(_.getType) shouldBe Some(
       FieldType.map(FieldType.STRING, FieldType.STRING)
     )
-<<<<<<< HEAD
 
     // More Collections
     fieldTypes(Schema[Set[String]]).headOption.map(_.getType) shouldBe Some(
@@ -118,8 +117,6 @@
     val row = Row.withSchema(schema).addValue(uri).build()
     toRow(uri) shouldBe row
     fromRow(toRow(uri)) shouldBe uri
-=======
->>>>>>> e5384c7c
   }
 
   it should "Support Optional fields when reading a Row" in {
